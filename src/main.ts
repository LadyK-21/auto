--- conflicted
+++ resolved
@@ -1,11 +1,8 @@
 #!/usr/bin/env node
 
 import cosmiconfig from 'cosmiconfig';
-<<<<<<< HEAD
 import merge from 'deepmerge';
-=======
 import env from 'dotenv';
->>>>>>> b93da854
 import envCi from 'env-ci';
 import { gt, inc, ReleaseType } from 'semver';
 
